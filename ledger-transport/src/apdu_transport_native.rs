/*******************************************************************************
*   (c) 2020 Zondax GmbH
*
*  Licensed under the Apache License, Version 2.0 (the "License");
*  you may not use this file except in compliance with the License.
*  You may obtain a copy of the License at
*
*      http://www.apache.org/licenses/LICENSE-2.0
*
*  Unless required by applicable law or agreed to in writing, software
*  distributed under the License is distributed on an "AS IS" BASIS,
*  WITHOUT WARRANTIES OR CONDITIONS OF ANY KIND, either express or implied.
*  See the License for the specific language governing permissions and
*  limitations under the License.
********************************************************************************/
//! Support library for Filecoin Ledger Nano S/X apps

#![deny(warnings, trivial_casts, trivial_numeric_casts)]
#![deny(unused_import_braces, unused_qualifications)]
#![deny(missing_docs)]
#![doc(html_root_url = "https://docs.rs/ledger-filecoin/0.1.0")]

use crate::errors::TransportError;
use crate::Exchange;
use ledger_apdu::{APDUAnswer, APDUCommand};

/// Transport struct for non-wasm arch
pub struct APDUTransport<T: Exchange> {
    /// Native rust transport
    pub transport_wrapper: T,
}

impl<T: Exchange> APDUTransport<T> {
    /// Use to talk to the ledger device
    pub async fn exchange(&self, command: &APDUCommand) -> Result<APDUAnswer, TransportError> {
<<<<<<< HEAD
        let call = self
            .transport_wrapper
            .exchange(command, None)
            .map_err(|_| APDUExchangeError)?;

        future::ready(Ok(call)).await
=======
        self.transport_wrapper.exchange(command).await
>>>>>>> c2e120b6
    }
}<|MERGE_RESOLUTION|>--- conflicted
+++ resolved
@@ -33,15 +33,6 @@
 impl<T: Exchange> APDUTransport<T> {
     /// Use to talk to the ledger device
     pub async fn exchange(&self, command: &APDUCommand) -> Result<APDUAnswer, TransportError> {
-<<<<<<< HEAD
-        let call = self
-            .transport_wrapper
-            .exchange(command, None)
-            .map_err(|_| APDUExchangeError)?;
-
-        future::ready(Ok(call)).await
-=======
         self.transport_wrapper.exchange(command).await
->>>>>>> c2e120b6
     }
 }