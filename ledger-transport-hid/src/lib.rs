--- conflicted
+++ resolved
@@ -58,17 +58,13 @@
     _api: RefCell<Weak<Mutex<hidapi::HidApi>>>,
 }
 
-<<<<<<< HEAD
-=======
 #[allow(dead_code)]
 pub struct TransportNativeHID {
-    api_mutex: Arc<Mutex<hidapi::HidApi>>,
     device: HidDevice,
     device_mutex: Mutex<i32>,
 }
 
 unsafe impl Sync for TransportNativeHID {}
->>>>>>> c2e120b6
 unsafe impl Send for HidApiWrapper {}
 
 lazy_static! {
@@ -97,7 +93,6 @@
     }
 }
 
-<<<<<<< HEAD
 #[cfg(not(target_os = "linux"))]
 fn device_filter_os_impl(device: &hidapi::DeviceInfo) -> bool {
     return device.usage_page() == LEDGER_USAGE_PAGE;
@@ -119,36 +114,6 @@
 fn device_filter(device: &hidapi::DeviceInfo) -> bool {
     return (device.vendor_id() == LEDGER_VID) && device_filter_os_impl(&device);
 }
-=======
-impl TransportNativeHID {
-    #[cfg(not(target_os = "linux"))]
-    fn find_ledger_device_path(api: &hidapi::HidApi) -> Result<&CStr, LedgerHIDError> {
-        for device in api.device_list() {
-            if device.vendor_id() == LEDGER_VID && device.usage_page() == LEDGER_USAGE_PAGE {
-                return Ok(device.path());
-            }
-        }
-        Err(LedgerHIDError::DeviceNotFound)
-    }
-
-    #[cfg(target_os = "linux")]
-    fn find_ledger_device_path(api: &hidapi::HidApi) -> Result<&CStr, LedgerHIDError> {
-        for device in api.device_list() {
-            if device.vendor_id() == LEDGER_VID {
-                let usage_page = get_usage_page(&device.path())?;
-                if usage_page == LEDGER_USAGE_PAGE {
-                    return Ok(device.path());
-                }
-            }
-        }
-        Err(LedgerHIDError::DeviceNotFound)
-    }
-
-    pub fn new() -> Result<Self, LedgerHIDError> {
-        let apiwrapper = HIDAPIWRAPPER.lock().expect("Could not lock api wrapper");
-        let api_mutex = apiwrapper.get().expect("Error getting api_mutex");
-        let api = api_mutex.lock().expect("Could not lock");
->>>>>>> c2e120b6
 
 fn find_all_ledger_device_paths(api: &hidapi::HidApi) -> Vec<&CStr> {
     let mut result = Vec::new();
@@ -161,9 +126,9 @@
 }
 
 // Takes a closure that acts on a single ledger, and applies it to all available ledgers
-pub fn with_all_ledgers<Action>(action: &mut Action) -> Result<(), LedgerError>
+pub fn with_all_ledgers<Action>(action: &mut Action) -> Result<(), LedgerHIDError>
 where
-    Action: FnMut(TransportNativeHID) -> Result<(), LedgerError>,
+    Action: FnMut(TransportNativeHID) -> Result<(), LedgerHIDError>,
 {
     let apiwrapper = HIDAPIWRAPPER.lock().expect("Could not lock api wrapper");
     let api_mutex = apiwrapper.get().expect("Error getting api_mutex");
@@ -192,17 +157,17 @@
 where
     Filter: Fn(&mut TransportNativeHID) -> bool,
     Action: FnMut(TransportNativeHID) -> Result<T, E>,
-    E: From<LedgerError>,
+    E: From<LedgerHIDError>,
 {
     let apiwrapper = HIDAPIWRAPPER.lock().expect("Could not lock api wrapper");
     let api_mutex = apiwrapper.get().expect("Error getting api_mutex");
     let mut api = api_mutex.lock().expect("Could not lock");
-    let _ = api.refresh_devices().map_err(|e| LedgerError::from(e));
+    let _ = api.refresh_devices().map_err(|e| LedgerHIDError::from(e));
     let device_paths = find_all_ledger_device_paths(&api);
 
     let mut desired = None;
     for path in device_paths {
-        let device = api.open_path(&path).map_err(|e| LedgerError::from(e))?;
+        let device = api.open_path(&path).map_err(|e| LedgerHIDError::from(e))?;
         let mut ledger = TransportNativeHID {
             device: device,
             device_mutex: Mutex::new(0),
@@ -216,22 +181,12 @@
     if let Some(ledger) = desired {
         return action(ledger);
     } else {
-        return Err(E::from(LedgerError::DeviceNotFound));
-    }
-}
-
-<<<<<<< HEAD
-#[allow(dead_code)]
-pub struct TransportNativeHID {
-    device: HidDevice,
-    device_mutex: Mutex<i32>,
+        return Err(E::from(LedgerHIDError::DeviceNotFound));
+    }
 }
 
 impl TransportNativeHID {
-    fn write_apdu(&self, channel: u16, apdu_command: &[u8]) -> Result<i32, LedgerError> {
-=======
     fn write_apdu(&self, channel: u16, apdu_command: &[u8]) -> Result<i32, LedgerHIDError> {
->>>>>>> c2e120b6
         let command_length = apdu_command.len() as usize;
         let mut in_data = Vec::with_capacity(command_length + 2);
         in_data.push(((command_length >> 8) & 0xFF) as u8);
@@ -269,17 +224,13 @@
         Ok(1)
     }
 
-<<<<<<< HEAD
     fn read_apdu(
         &self,
         _channel: u16,
         apdu_answer: &mut Vec<u8>,
         timeout: Option<i32>,
-    ) -> Result<usize, LedgerError> {
+    ) -> Result<usize, LedgerHIDError> {
         let timeout = timeout.unwrap_or(LEDGER_TIMEOUT);
-=======
-    fn read_apdu(&self, _channel: u16, apdu_answer: &mut Vec<u8>) -> Result<usize, LedgerHIDError> {
->>>>>>> c2e120b6
         let mut buffer = vec![0u8; LEDGER_PACKET_SIZE as usize];
         let mut sequence_idx = 0u16;
         let mut expected_apdu_len = 0usize;
@@ -331,15 +282,11 @@
         }
     }
 
-<<<<<<< HEAD
     pub fn exchange(
         &self,
         command: &APDUCommand,
         timeout: Option<i32>,
-    ) -> Result<APDUAnswer, LedgerError> {
-=======
-    pub fn exchange(&self, command: &APDUCommand) -> Result<APDUAnswer, LedgerHIDError> {
->>>>>>> c2e120b6
+    ) -> Result<APDUAnswer, LedgerHIDError> {
         let _guard = self.device_mutex.lock().unwrap();
 
         self.write_apdu(LEDGER_CHANNEL, &command.serialize())?;
@@ -442,7 +389,7 @@
 
 #[cfg(test)]
 mod integration_tests {
-    use crate::{APDUCommand, TransportNativeHID, HIDAPIWRAPPER};
+    use crate::{APDUCommand, TransportNativeHID, HIDAPIWRAPPER, with_all_ledgers};
     use log::info;
     use serial_test;
 
@@ -482,7 +429,7 @@
 
         // TODO: Extend to discover two devices
         let ledger_path =
-            TransportNativeHID::find_ledger_device_path(&api).expect("Could not find a device");
+            super::find_all_ledger_device_paths(&api).pop().expect("Could not find a device");
         info!("{:?}", ledger_path);
     }
 
@@ -511,26 +458,30 @@
     fn exchange() {
         init_logging();
 
-        let ledger = TransportNativeHID::new().expect("Could not get a device");
-
-        // use app info command that works on almost any app
-        // including dashboard
-        let command = APDUCommand {
-            cla: 0xb0,
-            ins: 0x01,
-            p1: 0x00,
-            p2: 0x00,
-            data: Vec::new(),
-        };
-
-<<<<<<< HEAD
-        let result = ledger
-            .exchange(&command, None)
-            .expect("Error during exchange");
-        debug!("{:?}", result);
-=======
-        let result = ledger.exchange(&command).expect("Error during exchange");
-        info!("{:?}", result);
->>>>>>> c2e120b6
+        let mut found_one = false;
+        with_all_ledgers(&mut |mut ledger: TransportNativeHID| {
+            found_one |= true;
+
+            // use app info command that works on almost any app
+            // including dashboard
+            let command = APDUCommand {
+                cla: 0xb0,
+                ins: 0x01,
+                p1: 0x00,
+                p2: 0x00,
+                data: Vec::new(),
+            };
+
+            let result = ledger
+                .exchange(&command, None)
+                .expect("Error during exchange");
+            info!("{:?}", result);
+
+            Ok(())
+        });
+
+        if !found_one {
+            panic!("Could not get a device");
+        }
     }
 }